name: tests

on:
  push:
    paths:
      - '**.py' # only run workflow when source files changed
  pull_request:
    branches:
      - master
    paths:
      - '**.py'

jobs:
  tests:
    runs-on: ubuntu-latest
    strategy:
      matrix:
        python-version: ["3.9", "3.10"]

    steps:
      - name: Check out repo
        uses: actions/checkout@v4

      - name: Set up Python ${{ matrix.python-version }}
        uses: actions/setup-python@v5
        with:
          python-version: ${{ matrix.python-version }}

<<<<<<< HEAD
      - name: Install uv
        run: pip install uv

      - name: Install dependencies
        run: |
          uv pip install .[test] --system

      - name: Run Tests
        run: pytest tests/test_all.py
=======
      - name: Install dependencies
        run: pip install .[test]

      - name: Run Tests
        run: pytest pyxtal/test_all.py
>>>>>>> 1c031978
<|MERGE_RESOLUTION|>--- conflicted
+++ resolved
@@ -26,20 +26,11 @@
         with:
           python-version: ${{ matrix.python-version }}
 
-<<<<<<< HEAD
       - name: Install uv
         run: pip install uv
 
       - name: Install dependencies
-        run: |
-          uv pip install .[test] --system
+        run: uv pip install .[test] --system
 
       - name: Run Tests
-        run: pytest tests/test_all.py
-=======
-      - name: Install dependencies
-        run: pip install .[test]
-
-      - name: Run Tests
-        run: pytest pyxtal/test_all.py
->>>>>>> 1c031978
+        run: pytest tests/test_all.py