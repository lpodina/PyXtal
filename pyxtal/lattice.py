--- conflicted
+++ resolved
@@ -86,7 +86,7 @@
                 "min_l",
                 "mid_l",
                 "max_l",
-                "min_special", #min special for mole
+                "min_special",  # min special for mole
             ]:
                 setattr(self, key, value)
                 self.kwargs[key] = value
@@ -1165,15 +1165,12 @@
         a 6-length array representing the lattice of the unit cell. If
         generation fails, outputs a warning message and returns empty
     """
-<<<<<<< HEAD
     if isinstance(random_state, int):
         # NOTE if random_state is an integer make a Generator to ensure randomness
         # downstream that would be lost if integer seed used repeated
         random_state = np.random.default_rng(random_state)
 
-=======
-    min_special = kwargs.get("min_special", min_special) #; print("min_special", min_special)
->>>>>>> 6f1f37a5
+    min_special = kwargs.get("min_special", min_special)  # ; print("min_special", min_special)
     maxangle = np.pi - minangle
     for _n in range(maxattempts):
         # Triclinic
@@ -1197,12 +1194,8 @@
             alpha, gamma = np.pi / 2, np.pi / 2
             beta = gaussian_random_variable(minangle, maxangle, random_state=random_state)
             x = np.sin(beta)
-<<<<<<< HEAD
             vec = random_vector(random_state=random_state)
             xyz = vec[0] * vec[1] * vec[2]
-=======
-            vec = random_vector()
->>>>>>> 6f1f37a5
             abc = volume / x
             xyz = vec[0] * vec[1] * vec[2]
         # Orthorhombic
@@ -1240,9 +1233,9 @@
         if ltype in ["triclinic", "monoclinic", "orthorhombic"]:
             vec *= np.cbrt(abc) / np.cbrt(xyz)
             if min_special is not None:
-                ax = random.choice([0, 1, 2])
+                ax = random_state.choice([0, 1, 2])
                 if vec[ax] < min_special:
-                    coef = random.uniform(0.8, 1.2) * min_special / vec[ax]
+                    coef = random_state.uniform(0.8, 1.2) * min_special / vec[ax]
                     for i in range(3):
                         if i == ax:
                             vec[i] *= coef
