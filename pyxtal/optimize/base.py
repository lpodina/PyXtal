"""
A base class for global optimization including:

- WFS
- DFS
- QRS
"""
from __future__ import annotations
import multiprocessing
from concurrent.futures import ProcessPoolExecutor, TimeoutError

import logging
import os
from time import time
from typing import TYPE_CHECKING

import numpy as np
from pymatgen.analysis.structure_matcher import StructureMatcher
from numpy.random import Generator

from pyxtal.molecule import find_rotor_from_smile, pyxtal_molecule
from pyxtal.representation import representation
from pyxtal.util import new_struc
from pyxtal.optimize.common import optimizer, randomizer
from pyxtal.optimize.common import optimizer_par, optimizer_single
from pyxtal.lattice import Lattice
from pyxtal.symmetry import Group

def run_optimizer_single_with_timeout(args, timeout=30.0):
    """Run optimizer_single with a timeout."""
    with multiprocessing.Pool(processes=1) as pool:
        result = pool.apply_async(optimizer_single, args)
        try:
            return result.get(timeout=timeout)
        except multiprocessing.TimeoutError:
            print(f"Timeout: Optimization took longer than {timeout} seconds.")
            return None, False  # Return a default value indicating a timeout


class GlobalOptimize:
    """
    Base-class for all global optimization methods

    Args:
        smiles (str): smiles string
        workdir (str): path of working directory
        sg (int or list): space group number or list of spg numbers
        tag (string): job prefix
        ff_opt (bool): activate on the fly FF mode
        ff_style (str): automated force style (`gaff` or `openff`)
        ff_parameters (str or list): ff parameter xml file or list
        reference_file (str): path of reference xml data for FF training
        N_cpu (int): number of cpus for parallel calculation (default: `1`)
        cif (str): cif file name to store all structure information
        block: block mode
        num_block: list of blocks
        compositions: list of composition, (default is [1]*Num_mol)
        lattice (bool): whether or not supply the lattice
        torsions: list of torsion angle
        molecules (list): list of pyxtal_molecule objects
        sites (list): list of wp sites, e.g., [['4a']]
        use_hall (bool): whether or not use hall number (default: False)
        skip_ani (bool): whether or not use ani or not (default: True)
        eng_cutoff (float): the cutoff energy for FF training
        E_max (float): maximum energy defined as an invalid structure
        matcher : structurematcher from pymatgen
        early_quit: whether quit the program early when the target is found
    """

    def __init__(
        self,
        smiles: str,
        workdir: str,
        sg: int | list[int],
        tag: str,
        info: dict[any, any] | None = None,
        ff_opt: bool = False,
        ff_style: str = "openff",
        ff_parameters: str = "parameters.xml",
        reference_file: str = "references.xml",
        ref_criteria: dict[any, any] | None = None,
        N_cpu: int = 1,
        cif: str | None = None,
        block: list[any] | None = None,
        num_block: list[any] | None = None,
        composition: list[any] | None = None,
        lattice: Lattice | None = None,
        torsions: list[any] | None = None,
        molecules: list[pyxtal_molecule] | None = None,
        sites: list[any] | None = None,
        use_hall: bool = False,
        skip_ani: bool = True,
        factor: float = 1.1,
        eng_cutoff: float = 5.0,
        E_max: float = 1e10,
        random_state=None,
        max_time: float | None = None,
        matcher: StructureMatcher | None = None,
        early_quit: bool = True,
        check_stable: bool = False,
        use_mpi: bool = False,
    ):

        self.ncpu = N_cpu
        self.use_mpi = use_mpi
        if self.use_mpi:
            from mpi4py import MPI
            self.comm = MPI.COMM_WORLD
            self.rank = self.comm.Get_rank()
            self.size = self.comm.Get_size()
        else:
            self.rank = 0
            self.size = self.ncpu

        # General information
        if isinstance(random_state, Generator):
            self.random_state = random_state.spawn(1)[0]
        else:
            self.random_state = np.random.default_rng(random_state)

        # Molecular information
        self.smile = smiles
        self.smiles = self.smile.split(".")  # list
        self.torsions = torsions
        self.molecules = molecules
        self.block = block
        self.num_block = num_block
        self.composition = [
            1] * len(self.smiles) if composition is None else composition
        self.N_torsion = 0
        for smi, comp in zip(self.smiles, self.composition):
            self.N_torsion += len(find_rotor_from_smile(smi)
                                  ) * int(max([comp, 1]))

        # Crystal information
        self.sg = [sg] if isinstance(sg, (int, np.int64)) else sg
        self.use_hall = use_hall
        self.factor = factor
        self.sites = sites
        if lattice is None:
            self.lattice = lattice
        elif isinstance(lattice, Lattice):
            self.lattice = lattice
        else:
            ltype = Group(self.sg[0]).lattice_type
            if len(lattice) == 6:
                self.lattice = Lattice.from_para(lattice, ltype=ltype)
            else:
                raise ValueError("input lattice is invalid", lattice)
        self.opt_lat = self.lattice is None
        self.ref_criteria = ref_criteria
        self.eng_cutoff = eng_cutoff

        # Generation and Optimization
        self.workdir = workdir
        self.log_file = self.workdir + "/loginfo"
        self.skip_ani = skip_ani
        #self.randomizer = randomizer
        #self.optimizer = optimizer
        self.check_stable = check_stable
        if not self.opt_lat:
            self.check_stable = False
        # setup timeout for each optimization call
        if max_time is None:
            if not self.skip_ani:
                max_time = 300.0
            elif self.check_stable:
                max_time = 300.0
            else:
                max_time = 60.0
        self.timeout = max_time * self.N_pop / self.ncpu

        self.ff_opt = ff_opt
        self.ff_style = ff_style

        if info is not None:
            self.atom_info = info
            self.parameters = None
            self.ff_opt = False
        else:
<<<<<<< HEAD
            self.ff_parameters = ff_parameters
            self.reference_file = reference_file
            self.parameters = ForceFieldParameters(self.smiles, style=ff_style, f_coef=1.0, s_coef=1.0, ncpu=self.ncpu)

            # Preload two set for FF parameters 1 for opt and 2 for refinement
            if isinstance(self.ff_parameters, list):
                assert len(self.ff_parameters) == 2
                for para_file in self.ff_parameters:
                    if not os.path.exists(para_file):
                        raise RuntimeError("File not found", para_file)
                params0, dic = self.parameters.load_parameters(self.ff_parameters[0])
                if "ff_style" in dic:
                    assert dic["ff_style"] == self.ff_style
                # print(params0)
                params1, dic = self.parameters.load_parameters(self.ff_parameters[1])
                if "ff_style" in dic:
                    assert dic["ff_style"] == self.ff_style
                # print(params1)
                self.prepare_chm_info(params0, params1)
            else:
                if os.path.exists(self.ff_parameters):
                    print("Preload the existing FF parameters from", self.ff_parameters)
                    params0, _ = self.parameters.load_parameters(self.ff_parameters)
=======
            # Only call ForceFieldParameters once
            # No need to broadcast self.parameters?
            # Just broadcast atom_info should be fine
            #parameters = None
            atom_info = None
            if self.rank == 0:
                self.ff_parameters = ff_parameters
                self.reference_file = reference_file
                os.makedirs(self.workdir, exist_ok=True)
                from pyocse.parameters import ForceFieldParameters
                self.parameters = ForceFieldParameters(
                self.smiles, style=ff_style, f_coef=1.0, s_coef=1.0, ncpu=self.ncpu)

                # Preload two set for FF parameters 1 for opt and 2 for refinement
                if isinstance(self.ff_parameters, list):
                    assert len(self.ff_parameters) == 2
                    for para_file in self.ff_parameters:
                        if not os.path.exists(para_file):
                            raise RuntimeError("File not found", para_file)
                    params0, dic = self.parameters.load_parameters(
                        self.ff_parameters[0])
                    if "ff_style" in dic:
                        assert dic["ff_style"] == self.ff_style
                    # print(params0)
                    params1, dic = self.parameters.load_parameters(
                        self.ff_parameters[1])
                    if "ff_style" in dic:
                        assert dic["ff_style"] == self.ff_style
                    # print(params1)
                    atom_info = self._prepare_chm_info(params0, params1)
>>>>>>> 338c78cd
                else:
                    if os.path.exists(self.ff_parameters):
                        self.print("Preload the existing FF parameters from",
                                   self.ff_parameters)
                        params0, _ = self.parameters.load_parameters(
                            self.ff_parameters)
                    else:
                        self.print(
                            "No FF parameter file exists, using the default setting",
                            ff_style,
                        )
                        params0 = self.parameters.params_init.copy()
                        self.parameters.export_parameters(
                            self.workdir + "/" + self.ff_parameters, params0)
                    atom_info = self._prepare_chm_info(params0, suffix='pyxtal')

            if self.use_mpi:
                #self.parameters = self.comm.bcast(parameters, root=0)
                self.atom_info = self.comm.bcast(atom_info, root=0)
            else:
                self.atom_info = atom_info
                
        # Structure matcher
        if matcher is None:
            self.matcher = StructureMatcher(ltol=0.3, stol=0.3, angle_tol=5)
        else:
            self.matcher = matcher

        # I/O stuff
        self.early_quit = early_quit
        self.N_min_matches = 10  # The min_num_matches for early termination
        self.E_max = E_max
        self.tag = tag
        self.suffix = f"{self.workdir:s}/{self.name:s}-{self.ff_style:s}"
        if self.rank == 0:
            if cif is None:
                self.cif = self.suffix + '.cif'
            else:
                self.cif = self.suffix + cif

            with open(self.cif, "w") as f:
                f.writelines(str(self))
            self.matched_cif = self.suffix + "-matched.cif"
            # print(self)

            # Setup logger
            logging.getLogger().handlers.clear()
            logging.basicConfig(format="%(asctime)s| %(message)s",
                                filename=self.log_file, level=logging.INFO)
            self.logging = logging

            # Some neccessary trackers
            self.matches = []
            self.best_reps = []
            self.reps = []
            self.engs = []

    def print(self, *args, **kwargs):
        """Utility method to print only from rank 0."""
        if self.rank == 0:
            print(*args, **kwargs)

    def __str__(self):
        s = "\n-------Global Crystal Structure Prediction------"
        s += f"\nsmile     : {self.smile:s}"
        s += f"\nZprime    : {self.composition!s:s}"
        s += f"\nN_torsion : {self.N_torsion:d}"
        s += f"\nsg        : {self.sg!s:s}"
        s += f"\nncpu      : {self.size:d}"
        s += f"\ndiretory  : {self.workdir:s}"
        s += f"\nopt_lat   : {self.opt_lat!s:s}"
        s += f"\nusp_mpi   : {self.use_mpi!s:s}\n"
        if self.early_quit:
            s += f"Mode      : Production\n"
        else:
            s += f"Mode      : Sampling\n"
        s += f"cif       : {self.cif:s}\n"
        if self.ff_opt:
            s += "forcefield: On-the-fly\n"
        else:
            s += "forcefield: Predefined\n"

        if self.parameters is not None:
            s += f"ff_style  : {self.ff_style:s}\n"
            if isinstance(self.ff_parameters, list):
                for para in self.ff_parameters:
                    s += f"ff_params : {para:s}\n"
            else:
                s += f"ff_params : {self.ff_parameters:s}\n"
            s += f"references: {self.reference_file:s}\n"
            s += str(self.parameters)

        return s

    def __repr__(self):
        return str(self)

    def new_struc(self, xtal, xtals):
        return new_struc(xtal, xtals)

    def run(self, ref_pmg=None, ref_pxrd=None):
        """
        The main code to run Sampling

        Args:
            ref_pmg: reference pmg structure
            ref_pxrd: reference pxrd profile in 2D array

        Returns:
            success_rate or None
        """
        t0 = time()

        if ref_pmg is not None:
            ref_pmg.remove_species("H")
        self.ref_pmg = ref_pmg
        self.ref_pxrd = ref_pxrd

        if self.use_mpi:
            results = self.run_mpi()
        else:
            results = self.run_serial()

        t = (time() - t0)/60
        self.print(f"{self.name:s} COMPLETED in {t:.1f} mins {self.N_struc:d} strucs.")

        return results

    def select_xtals(self, ref_xtals, ids, N_max):
        """
        Select only unique structures
        """
        xtals = []
        for id in ids:
            xtal = ref_xtals[id]
            if xtal.energy <= self.E_max and self.new_struc(xtal, xtals):
                xtals.append(xtal)  # .to_ase(resort=False))
            if len(xtals) == N_max:
                break
        # xtals = [xtal.to_ase(resort=False) for xtal in xtals]
        return xtals

    def count_pxrd_match(self, gen, xtals, matches):
        """
        Wrap up the matched PXRD results

        Args:
            gen (int): current generation index
            xtals: list of (xtal, tag) tuples
            matches (list): list of XRD matches

        """
        for i, match in enumerate(matches):
            if match > 0.85:
                (xtal, tag) = xtals[i]
                with open(self.matched_cif, "a+") as f:
                    e = xtal.energy / sum(xtal.numMols)
                    try:
                        label = self.tag + "-g" + str(gen) + "-p" + str(i)
                        label += f"-e{e:.3f}-{tag:s}-{match:4.2f}"
                    except:
                        print("Error in e, tag, match", e, tag, match)
                    f.writelines(xtal.to_file(header=label))
                    self.matches.append((gen, i, xtal, e, match, tag))

    def success_count(self, gen, xtals, matches):
        """
        Wrap up the matched results and count success rate.

        Args:
            gen (int): current generation index
            xtals: list of (xtal, tag) tuples
            matches (list): list of matches [True, False, ..]

        Return:
            success_rate
        """
        for i, match in enumerate(matches):
            if match:
                (xtal, tag) = xtals[i]
                with open(self.matched_cif, "a+") as f:
                    res = self._print_match(xtal, self.ref_pmg)
                    e, d1, d2 = xtal.energy/sum(xtal.numMols), res[0], res[1]
                    try:
                        label = self.tag + "-g" + str(gen) + "-p" + str(i)
                        label += f"-e{e:.3f}-{tag:s}-{d1:4.2f}-{d2:4.2f}"
                    except:
                        print("Error in e, tag, d1, d2", e, tag, d1, d2)
                    f.writelines(xtal.to_file(header=label))
                    self.matches.append((gen, i, xtal, e, d1, d2, tag))

        success_rate = len(self.matches) / self.N_struc * 100
        gen_out = f"Success rate @ Gen {gen:3d}: {success_rate:7.4f}%"
        self.logging.info(gen_out)
        print(gen_out)

        return success_rate

    def early_termination(self, success_rate):
        """
        Check if the calculation can be terminated early.
        """
        if success_rate > 0:
            if self.early_quit:
                msg = f"Early termination since a match is found"
                print(msg)
                self.logging.info(msg)
                return True

            elif success_rate > 2.5 or len(self.matches) >= self.N_min_matches:
                msg = f"Early termination with a high success rate"
                print(msg)
                self.logging.info(msg)
                return True
        return False

    def update_ff_paramters(self, xtals, engs, N_added):
        """
        Update the ff parameters

        Args:
            xtals: a list of pyxtals
            engs: a list of energies
            N_added (int): the number of structures that have been added
        """

        N_max = min([int(self.N_pop * 0.6), 50])
        ids = np.argsort(engs)
        _xtals = self.select_xtals(xtals, ids, N_max)
        print("Select structures for FF optimization", len(_xtals))

        return self.ff_optimization(_xtals, N_added)

    def ff_optimization(self, xtals, N_added, N_min=50, dE=2.5, FMSE=2.5):
        """
        Optimize the current FF based on newly explored data

        Args:
            xtals: list of xtals from the current gen
            N_added (int): the number of structures that have been added
            N_min (int): minimum number of configurations to trigger the FF training
            dE (float): the cutoff energy value
            FMSE (float): the cutoff Force MSE value
        """
        from pyocse.utils import reset_lammps_cell
        from pyocse.parameters import compute_r2, get_lmp_efs

        numMols = [xtal.numMols for xtal in xtals]
        xtals = [xtal.to_ase(resort=False) for xtal in xtals]

        gen = self.generation
        # Initialize ff parameters and references
        params_opt, err_dict = self.parameters.load_parameters(
            self.ff_parameters)
        if os.path.exists(self.reference_file):
            ref_dics = self.parameters.load_references(self.reference_file)
            if self.ref_criteria is not None:
                ref_dics = self.parameters.clean_ref_dics(
                    ref_dics, self.ref_criteria)
                ref_dics = self.parameters.cut_references_by_error(
                    ref_dics, params_opt, dE = dE, FMSE = FMSE)
            # self.parameters.generate_report(ref_dics, params_opt)
        else:
            ref_dics = []

        # Add references
        print("Current number of reference structures", len(ref_dics))
        t0 = time()
        if len(ref_dics) > 100:  # no fit if ref_dics is large
            # Here we find the lowest engs and select only low-E struc
            ref_engs = [ref_dic["energy"] / ref_dic["replicate"]
                        for ref_dic in ref_dics]
            ref_e2 = np.array(ref_engs).min()
            print("Min Reference Energy", ref_e2)

            if len(err_dict) == 0:
                # update the offset if necessary
                _, params_opt = self.parameters.optimize_offset(
                    ref_dics, params_opt)
                results = self.parameters.evaluate_multi_references(
                    ref_dics, params_opt, 1000, 1000)
                (ff_values, ref_values, rmse_values, r2_values) = results
                err_dict = {"rmse_values": rmse_values}

            _ref_dics = []
            rmse_values = err_dict["rmse_values"]
            lmp_in = self.parameters.ff.get_lammps_in()
            self.parameters.ase_templates = {}
            self.lmp_dat = {}
            ff_engs, ff_fors, ff_strs = [], [], []
            rf_engs, rf_fors, rf_strs = [], [], []
            for numMol, xtal in zip(numMols, xtals):
                struc = reset_lammps_cell(xtal)
                lmp_struc, lmp_dat = self.parameters.get_lmp_input_from_structure(
                    struc, numMol, set_template = False)
                replicate= len(lmp_struc.atoms) / self.parameters.natoms_per_unit

                try:
                    # ; print('Debug KONTIQ', struc, e1)
                    e1, f1, s1 = get_lmp_efs(lmp_struc, lmp_in, lmp_dat)
                except:
                    e1 = self.E_max

                # filter very high energy structures
                if e1 < 1000:
                    struc.set_calculator(self.parameters.calculator)
                    e2 = struc.get_potential_energy()
                    e2 /= replicate
                    # Ignore very high energy structures
                    if e2 < ref_e2 + self.eng_cutoff:
                        e1 /= replicate
                        f2 = struc.get_forces()
                        s2 = struc.get_stress()
                        struc.set_calculator()
                        e_err = abs(e1 - e2 + params_opt[-1])
                        f_err = np.sqrt(
                            ((f1.flatten() - f2.flatten()) ** 2).mean())
                        s_err = np.sqrt(((s1 - s2) ** 2).mean())
                        e_check = e_err < 0.5 * rmse_values[0]
                        f_check = f_err < 1.0 * rmse_values[1]
                        s_check = s_err < 1.0 * rmse_values[2]
                        strs = f"Errors of csp structure in gen{gen:3d} "
                        strs += f"{e_err:.4f} {f_err:.4f} {s_err:.4f} "
                        strs += f"{e1:8.4f} {e2:8.4f}"
                        print(strs, e_check, f_check, s_check)

                        # avoid very unphysical structures
                        if e_err < 4.0 and f_err < 4.0:
                            ff_engs.append(e1 + params_opt[-1])
                            rf_engs.append(e2)
                            ff_fors.extend(f1.flatten())
                            rf_fors.extend(f2.flatten())
                            ff_strs.extend(s1.flatten())
                            rf_strs.extend(s2.flatten())

                            if False in [e_check, f_check, s_check]:
                                _ref_dic = {
                                    "structure": struc,
                                    "energy": e2 * replicate,
                                    "forces": f2,
                                    "stress": s2,
                                    "replicate": replicate,
                                    "options": [True, not f_check, True],
                                    "tag": "CSP",
                                    "numMols": numMol,
                                }
                                _ref_dics.append(_ref_dic)
                    else:
                        print("Ignore the structure due to high energy", e2)

            # QZ: Output FF performances MSE, R2 for the selected structures
            if len(_ref_dics) == 0:
                print("There is a serious problem in depositing high energy")
                raise ValueError("The program needs to stop here")

            if self.ref_criteria is not None:
                _ref_dics = self.parameters.clean_ref_dics(
                    _ref_dics, self.ref_criteria)

            # print("Added {:d} new reference structures into training".format(len(_ref_dics)))
            print("FF performances")
            ff_engs = np.array(ff_engs)
            rf_engs = np.array(rf_engs)
            ff_fors = np.array(ff_fors)
            rf_fors = np.array(rf_fors)
            ff_strs = np.array(ff_strs)
            rf_strs = np.array(rf_strs)
            r2_engs = compute_r2(ff_engs, rf_engs)
            r2_fors = compute_r2(ff_fors, rf_fors)
            r2_strs = compute_r2(ff_strs, rf_strs)
            mse_engs = np.sqrt(np.mean((ff_engs - rf_engs) ** 2))
            mse_fors = np.sqrt(np.mean((ff_fors - rf_fors) ** 2))
            mse_strs = np.sqrt(np.mean((ff_strs - rf_strs) ** 2))

            print(f"R2   {r2_engs:8.4f} {r2_fors:8.4f} {r2_strs:8.4f}")
            print(f"RMSE {mse_engs:8.4f} {mse_fors:8.4f} {mse_strs:8.4f}")
            # self.parameters.generate_report(_ref_dics, params_opt)
            # import sys; sys.exit()
        else:
            # reduce the number of structures to save some time
            N_selected = min([N_min, self.ncpu])
            print("Create the reference data by augmentation", N_selected)
            if len(xtals) >= N_selected:
                ids = self.random_state.choice(
                    list(range(len(xtals))), N_selected)
                xtals = [xtals[id] for id in ids]
                numMols = [numMols[id] for id in ids]

            _ref_dics = self.parameters.add_multi_references(
                xtals,
                numMols,
                augment=True,
                steps=20,  # 50,
                N_vibs=1,
                logfile="ase.log",
            )
            if len(ref_dics) == 0:
                _, params_opt = self.parameters.optimize_offset(
                    _ref_dics, params_opt)
                self.parameters.generate_report(ref_dics, params_opt)
                # import sys; sys.exit()

        ref_dics.extend(_ref_dics)
        print(
            f"Add {len(_ref_dics):d} references in {(time() - t0) / 60:.2f} min")
        self.parameters.export_references(ref_dics, self.reference_file)

        # Optimize ff parameters if we get enough number of configurations
        N_added += len(_ref_dics)
        if N_added < N_min:
            print("Do not update ff, the current number of configurations is", N_added)
        else:
            t0 = time()
            _, params_opt = self.parameters.optimize_offset(
                ref_dics, params_opt)

            for data in [
                (["bond", "angle", "proper"], 50),
                (["proper", "vdW", "charge"], 50),
                (["bond", "angle", "proper", "vdW", "charge"], 50),
            ]:
                (terms, steps) = data

                # Actual optimization
                opt_dict = self.parameters.get_opt_dict(
                    terms, None, params_opt)
                x, fun, values, it = self.parameters.optimize_global(
                    ref_dics, opt_dict, params_opt, obj="R2", t0=0.1, steps=25
                )

                params_opt = self.parameters.set_sub_parameters(
                    values, terms, params_opt)
                opt_dict = self.parameters.get_opt_dict(
                    terms, None, params_opt)
                x, fun, values, it = self.parameters.optimize_local(
                    ref_dics, opt_dict, params_opt, obj="R2", steps=steps
                )

                params_opt = self.parameters.set_sub_parameters(
                    values, terms, params_opt)
                _, params_opt = self.parameters.optimize_offset(
                    ref_dics, params_opt)

                # To add Early termination
            t = (time() - t0) / 60
            print(f"FF optimization {t:.2f} min ", fun)
            # Reset N_added to 0
            N_added = 0

        # Export FF performances
        if gen < 10:
            gen_prefix = "gen_00" + str(gen)
        elif gen < 100:
            gen_prefix = "gen_0" + str(gen)
        else:
            gen_prefix = "gen_" + str(gen)

        performance_fig = f"FF_performance_{gen_prefix:s}.png"
        errs = self.parameters.plot_ff_results(performance_fig, ref_dics, [
                                               params_opt], labels=gen_prefix)

        param_fig = f"parameters_{gen_prefix:s}.png"
        self.parameters.plot_ff_parameters(param_fig, [params_opt])

        # Save parameters
        self.parameters.export_parameters(
            self.ff_parameters, params_opt, errs[0])
        self._prepare_chm_info(params_opt)
        # self.parameters.generate_report(ref_dics, params_opt)

        return N_added

    def _prepare_chm_info(self, params0, params1=None, folder="calc", suffix="pyxtal0"):
        """
        Prepar_chm_info with from the given params.

        Args:
            params0 (array or list): FF parameters array
            params1 (array or list): FF parameters array
            folder (str): folder path
            suffix (str): suffix of the temporary file

        Returns:
            atom_info
        """
        pwd = os.getcwd()
        os.chdir(self.workdir)
        if not os.path.exists(folder):
            os.mkdir(folder)
        suffix = folder + '/' + suffix

        # To remove the old pyxtal1 files
        if os.path.exists(suffix + ".rtf"):
            os.remove(suffix + ".rtf")
        if os.path.exists(suffix + ".prm"):
            os.remove(suffix + ".prm")

        ase_with_ff = self.parameters.get_ase_charmm(params0)
        ase_with_ff.write_charmmfiles(base=suffix)
        if params1 is not None:
            ase_with_ff = self.parameters.get_ase_charmm(params1)
            ase_with_ff.write_charmmfiles(base=suffix)
        os.chdir(pwd)

        # Info
        return ase_with_ff.get_atom_info()

    def get_label(self, i):
        if i < 10:
            folder = f"cpu00{i}"
        elif i < 100:
            folder = f"cpu0{i}"
        else:
            folder = f"cpu0{i}"
        return folder
	
    def print_matches(self, header=None, pxrd=False):
        """
        Formatted output for the matched structures with xtal rep and eng rank
        """
        if self.rank == 0:
            all_engs = np.sort(np.array(self.engs))
            ranks = []
            xtals = []
            if pxrd:
                matches = sorted(self.matches, key=lambda x: -x[4])  # similarity
            else:
                matches = sorted(self.matches, key=lambda x: x[4])  # rmsd

            for match_data in matches:
                d1, match = None, None
                if pxrd:
                    (_, id, xtal, e, match, tag) = match_data
                    add = self.new_struc(xtal, xtals)
                    if add:
                        xtals.append(xtal)
                else:
                    (_, id, xtal, e, d1, d2, tag) = match_data
                    add = True

                if add:
                    rep0 = xtal.get_1D_representation()
                    if header is not None:
                        strs = header
                    else:
                        strs = ""
                    strs += rep0.to_string(eng=xtal.energy / sum(xtal.numMols))
                    if d1 is not None:
                        strs += f"{d1:6.3f}{d2:6.3f} Match "
                    if match is not None:
                        strs += f" {match:4.2f} "

                    if e is not None:
                        rank = len(all_engs[all_engs < (e - 1e-3)]) + 1
                        strs += f"{rank:d}/{self.N_struc:d} {tag:s}"
                        ranks.append(rank)

                    print(strs)
            if len(ranks) == 0:
                ranks = [0]
            return min(ranks)

    def _print_match(self, xtal, ref_pmg):
        """
        Print the matched structure

        Args:
            rep: 1d rep
            eng: energy
            ref_pmg: reference pmg structure
        """

        rep0 = xtal.get_1D_representation()
        pmg_s1 = xtal.to_pymatgen()
        pmg_s1.remove_species("H")
        strs = rep0.to_string(eng=xtal.energy / sum(xtal.numMols))
        rmsd = self.matcher.get_rms_dist(ref_pmg, pmg_s1)
        if rmsd is not None:
            strs += f"{rmsd[0]:6.3f}{rmsd[1]:6.3f} Match Ref"
            print(strs)
            return rmsd[0], rmsd[1]
        else:
            return None, None

    def _apply_gaussian(self, reps, engs, h1=0.1, h2=0.1, w1=0.2, w2=3):
        """
        Apply Gaussian to discourage the sampling of already visited configs.
        Consider both lattice abc and torsion
        """
        from copy import deepcopy

        # check torsion
        N_id = 8
        engs_gau = deepcopy(engs)
        for i, rep in enumerate(reps):
            gau = 0
            if rep is not None and engs[i] < 9999:
                sg1, abc1 = rep[0][0], np.array(rep[0][1:])
                tor1 = np.zeros(self.N_torsion)
                count = 0
                for j in range(1, len(rep)):
                    if len(rep[j]) > N_id:  # for Cl-
                        tor1[count: count +
                             len(rep[j]) - N_id - 1] = rep[j][N_id:-1]
                        count += len(rep[j]) - N_id

                for ref in self.best_reps:
                    sg2, abc2 = ref[0][0], np.array(ref[0][1:])
                    # Cell
                    g1 = 0
                    if sg1 == sg2:
                        diff1 = np.sum((abc1 - abc2) ** 2) / w1**2
                        g1 = h1 * np.exp(-0.5 * diff1)  # cell
                    # Torsion
                    g2 = 0
                    if len(tor1) > 0:
                        tor2 = np.zeros(self.N_torsion)
                        count = 0
                        for j in range(1, len(rep)):
                            if len(rep[j]) > N_id:  # for Cl-
                                tor2[count: count +
                                     len(ref[j]) - N_id - 1] = ref[j][N_id:-1]
                                count += len(ref[j]) - N_id

                        diff2 = np.sum((tor1 - tor2) ** 2) / w2**2
                        g2 = h2 * np.exp(-0.5 * diff2)  # torsion
                    gau += g1 + g2
                # if gau > 1e-2: print(sg1, diag1, abc1, tor1)
            # print("Gaussian", i, "eng", engs[i], "gau", gau)
            # import sys; sys.exit()
            engs_gau[i] += gau
        return np.array(engs_gau)

    def check_ref(self, reps=None, reference=None, filename="pyxtal.cif"):
        """
        Check if ground state structure is found.

        Args:
            reps: list of representations
            refernce: [pmg, eng]
            filename: filename
        """
        if os.path.exists(filename):
            os.remove(filename)

        if reference is not None:
            [pmg0, eng] = reference
            pmg0.remove_species("H")
            print("check if ground state structure is found")

            if reps is None:
                reps = np.array(self.reps)

            if eng is None:
                eng = np.min(reps[:, -1]) + 0.25

            reps = reps[reps[:, -1] < (eng + 0.1)]
            ids = np.argsort(reps[:, -1])
            reps = reps[ids]
            new_reps = []
            for rep in reps:
                eng1 = rep[-1]
                rep0 = representation(rep[:-1], self.smiles)
                xtal = rep0.to_pyxtal()
                pmg_s1 = xtal.to_pymatgen()
                pmg_s1.remove_species("H")
                new = True
                for ref in new_reps:
                    eng2 = ref[-1]
                    pmg_s2 = representation(
                        rep[:-1], self.smiles).to_pyxtal().to_pymatgen()
                    pmg_s2.remove_species("H")
                    if abs(eng1 - eng2) < 1e-2 and sm.StructureMatcher().fit(pmg_s1, pmg_s2):
                        new = False
                        break
                if new:
                    new_reps.append(rep)
                    header = f"{len(new_reps):d}: {eng1:12.4f}"
                    xtal.to_file(filename, header=header, permission="a+")
                    strs = rep0.to_string(eng=eng1)
                    rmsd = self.matcher.get_rms_dist(pmg0, pmg_s1)
                    if rmsd is not None:
                        strs += f"{rmsd[0]:6.3f}{rmsd[1]:6.3f} True"
                        print(strs)
                        return True
                    else:
                        print(strs)
        return False

    def _get_local_optimization_args(self):
        args = [
            randomizer,
            optimizer,
            self.smiles,
            self.block,
            self.num_block,
            self.atom_info,
            self.workdir + "/" + "calc",
            self.sg,
            self.composition,
            self.lattice,
            self.torsions,
            self.molecules,
            self.sites,
            self.ref_pmg,
            self.matcher,
            self.ref_pxrd,
            self.use_hall,
            self.skip_ani,
            self.check_stable,
        ]
        return args

    def local_optimization(self, gen, xtals, qrs=False):
        """
        Perform MPI optimization for each structure in each generation.

        Args:
            gen (int):
            xtals : list of (xtal, tag) tuples
            qrs (bool): Force mutation or not (related to QRS)
        """
        if self.use_mpi:
            return self.local_optimization_mpi(gen, xtals, qrs)
        else:
            return self.local_optimization_serial(gen, xtals, qrs)

    def local_optimization_mpi(self, gen, xtals, qrs=False):
        """
        Perform MPI optimization for each structure in each generation.

        Args:
            gen (int):
            xtals : list of (xtal, tag) tuples
            qrs (bool): Force mutation or not (related to QRS)
        """
        self.print("Local optimization enabled by MPI", self.size)
        args = self._get_local_optimization_args()
        args_lists = []
        for i in range(self.N_pop):
            job_tag = self.tag + "-g" + str(gen) + "-p" + str(i)
            xtal = xtals[i][0]
            if qrs:
                mutate = False
            else:
                mutate = xtal is not None
            my_args = [xtal, i, mutate, job_tag, *args]
            args_lists.append(tuple(my_args))

        # Distribute args_lists across available ranks (processes)
        local_args = args_lists[self.rank::self.size]

        # Run the optimizer in parallel using MPI
        local_results = []
        for args in local_args:
            # print('rank', self.rank, 'id', args[1])
            xtal, match = run_optimizer_single_with_timeout(args, timeout=60)
            # (xtal, match) = optimizer_single(*args)
            local_results.append((args[1], xtal, match))

        # Gather all results at the root process
        all_results = self.comm.gather(local_results, root=0)

        # If root process, process the results
        gen_results = None
        if self.rank == 0:
            gen_results = [(None, None)] * len(xtals)
            for result_set in all_results:
                for res in result_set:
                    (id, xtal, match) = res
                    gen_results[id] = (xtal, match)

        # Broadcast
        gen_results = self.comm.bcast(gen_results, root=0)

        return gen_results

    def local_optimization_serial(self, gen, xtals, qrs=False):
        """
        Perform optimization for each structure in each generation.

        Args:
            gen (int):
            xtals : list of (xtal, tag) tuples
            qrs (bool): Force mutation or not (related to QRS)
        """
        args = self._get_local_optimization_args()

        gen_results = [(None, None)] * len(xtals)
        if self.ncpu == 1:
            for pop in range(len(xtals)):
                xtal = xtals[pop][0]
                job_tag = self.tag + "-g" + str(gen) + "-p" + str(pop)
                if qrs:
                    mutated = False
                else:
                    mutated = xtal is not None
                my_args = [xtal, pop, mutated, job_tag, *args]
                gen_results[pop] = optimizer_single(*tuple(my_args))
            # if gen == 1: import sys; sys.exit()

        else:
            import psutil
            print("Local optimization enabled by multi-threads", self.ncpu)
            N_cycle = int(np.ceil(self.N_pop / self.ncpu))
            args_lists = []
            for i in range(self.ncpu):
                id1 = i * N_cycle
                id2 = min([id1 + N_cycle, len(xtals)])
                # os.makedirs(folder, exist_ok=True)
                ids = range(id1, id2)
                job_tags = [self.tag + "-g" +
                            str(gen) + "-p" + str(id) for id in ids]
                _xtals = [xtals[id][0] for id in range(id1, id2)]
                if qrs:
                    mutates = [False for xtal in _xtals]
                else:
                    mutates = [xtal is not None for xtal in _xtals]
                my_args = [_xtals, ids, mutates, job_tags, *args]
                args_lists.append(tuple(my_args))

            def process_with_timeout(results, timeout):
                for result in results:
                    try:
                        res_list = result.result(timeout=timeout)
                        for res in res_list:
                            (id, xtal, match) = res
                            gen_results[id] = (xtal, match)
                    except TimeoutError:
                        self.logging.info(
                            "ERROR: Opt timed out after %d seconds", timeout)
                    except Exception as e:
                        self.logging.info(
                            "ERROR: An unexpected error occurred: %s", str(e))
                return gen_results

            def run_with_global_timeout(ncpu, args_lists, timeout, return_dict):
                with ProcessPoolExecutor(max_workers=ncpu) as executor:
                    results = [executor.submit(optimizer_par, *p)
                               for p in args_lists]
                    gen_results = process_with_timeout(results, timeout)
                    return_dict["gen_results"] = gen_results

            # Set your global timeout value here
            global_timeout = self.timeout

            # Run multiprocess
            manager = multiprocessing.Manager()
            return_dict = manager.dict()
            p = multiprocessing.Process(
                target=run_with_global_timeout, args=(
                    self.ncpu, args_lists, global_timeout, return_dict)
            )
            p.start()
            p.join(global_timeout)

            if p.is_alive():
                self.logging.info(
                    "ERROR: Global execution timed out after %d seconds", global_timeout)
                # p.terminate()
                # Ensure all child processes are terminated
                child_processes = psutil.Process(
                    p.pid).children(recursive=True)
                self.logging.info(
                    "Checking child process total: %d", len(child_processes))
                for proc in child_processes:
                    # self.logging.info("Checking child process ID: %d", pid)
                    try:
                        # proc = psutil.Process(pid)
                        if proc.status() == "running":  # is_running():
                            proc.terminate()
                            self.logging.info(
                                "Terminate abnormal child process ID: %d", proc.pid)
                    except psutil.NoSuchProcess:
                        self.logging.info(
                            "ERROR: PID %d does not exist", proc.pid)
                p.join()

            gen_results = return_dict.get("gen_results", {})
        return gen_results

    def gen_summary(self, gen, t0, gen_results, xtals):
        """
        Write the generic summary for each generation.

        Args:
            gen (int): current generation number
            t0 (float): time stamp
            gen_results: list of results
            xtals: list of (xtal, tag) tuples
        """
        matches = [False] * \
            self.N_pop if self.ref_pxrd is None else [0.0] * self.N_pop
        eng0s = [self.E_max] * self.N_pop
        reps = [None] * self.N_pop
        new_xtals = [(None, None)] * len(xtals)

        for id, res in enumerate(gen_results):
            (xtal, match) = res

            if xtal is not None:
                new_xtals[id] = (xtal, xtals[id][1])
                eng0s[id] = xtal.energy / sum(xtal.numMols)
                reps[id] = xtal.get_1D_representation()
                matches[id] = match

                # Don't write bad structure
                if self.cif is not None and xtal.energy < 9999:
                    if self.verbose:
                        print("Add qualified structure", id, xtal.energy)
                    with open(self.cif, "a+") as f:
                        label = self.tag + "-g" + str(gen) + "-p" + str(id)
                        f.writelines(xtal.to_file(header=label))
                self.engs.append(xtal.energy / sum(xtal.numMols))
                self.stats[gen][id][0] = xtal.energy / sum(xtal.numMols)
                self.stats[gen][id][1] = match

        self.min_energy = np.min(np.array(self.engs))
        self.N_struc = len(self.engs)
        strs = f"Generation {gen:d} finishes: {len(self.engs):d} strucs"
        print(strs)
        self.logging.info(strs)

        t1 = time()

        # Apply Gaussian
        reps_x = [rep.x if rep is not None else None for rep in reps]
        if self.ref_pxrd is None:
            engs = self._apply_gaussian(reps_x, eng0s)
        else:
            engs = self._apply_gaussian(reps_x, -1 * np.array(matches))

        # Store the best structures
        count = 0
        ref_xtals = []
        ids = np.argsort(engs)
        for id in ids:
            (xtal, tag) = new_xtals[id]
            rep, eng = reps[id], eng0s[id]
            if self.new_struc(xtal, ref_xtals):
                ref_xtals.append(xtal)
                self.best_reps.append(rep.x)
                # d_rep = representation(rep, self.smiles)
                tag = f"{tag:8s}"
                try:
                    strs = rep.to_string(None, eng, tag)
                    out = f"{gen:3d} {strs:s} Top"
                    if self.ref_pxrd is not None:
                        out += f" {matches[id]:6.3f}"
                    print(out)
                except:
                    print('Error', xtal)
                count += 1
            if count == 3:
                break

        t2 = time()
        gen_out = f"Gen{gen:3d} time usage: "
        gen_out += f"{t1 - t0:5.1f}[Calc] {t2 - t1:5.1f}[Proc]"
        print(gen_out)

        return new_xtals, matches, engs

    def plot_results(self, pxrd=False, save=True, figsize=(8.0, 5.0), figname=None, ylim=None):
        """
        Plot the results

        Args:
            pxrd (bool): whether or not in pxrd mode
            save (bool): whether or not save the data
            figsize: e.g. (8.5, 5.0)
            figname (str):
            ylim: e.g. (0, 1.0)
        """
        if self.rank == 0:
            import matplotlib.pyplot as plt
            import seaborn as sns
            sns.set_theme()
            sns.set_context("talk", font_scale=0.9)

            if figname is None:
                figname = self.suffix + "-results.pdf"

            data1 = []
            data2 = []
            # Extract (pop_id, eng, gen_id) when pxrd is False
            # Extract (pop_id, eng, sim) when pxrd is True
            for i in range(self.N_gen):
                for j in range(self.N_pop):
                    if pxrd:
                        data1.append(
                            [i, j, self.stats[i, j, 0], self.stats[i, j, 1]])
                    else:
                        data1.append([i, j, self.stats[i, j, 0]])

            # self.matches.append((gen, i, xtal, e, match, tag))
            for match in self.matches:
                if pxrd:
                    data2.append([match[0], match[1], match[3], match[4]])
                else:
                    data2.append([match[0], match[1], match[3]])

            fig = plt.figure(figsize=figsize)
            plt.ylabel("Lattice Energy (kcal)")  # , weight='bold')
            data1 = np.array(data1)
            if pxrd:
                # (similarity, eng, gen_id)
                x1, y1, z1 = data1[:, 3], data1[:, 2], data1[:, 0]
                plt.xlabel("XRD Similarity")  # , weight='bold')
            else:
                x1, y1, z1 = data1[:, 1], data1[:, 2], data1[:, 0]
                plt.xlabel("Population ID")  # , weight='bold')
            # Plot of all samples (PopID, Engs/Similarity)
            scatter = plt.scatter(x1, y1, s=10, c=z1,
                                  cmap='winter', alpha=0.5, label='Samples')
            cbar = plt.colorbar(scatter)
            cbar.set_label('Generation ID')  # , weight='bold')
            if ylim is None:
                y1 = np.array(y1)
                ymin = y1.min() - 0.25
                ymax = min([ymin + 10.0, y1.max()])
                ylim = (ymin, ymax)

            if len(data2) > 0:
                data2 = np.array(data2)
                if len(data2.shape) == 1:
                    data2 = data2.reshape(-1, 1)
                if pxrd:
                    x2, y2, z2 = data2[:, 3], data2[:, 2], data2[:, 0]
                else:
                    x2, y2, z2 = data2[:, 1], data2[:, 2], data2[:, 0]
                plt.scatter(x2, y2, s=10, c='red', marker='x', label='Matches')

            plt.legend(loc=1)  # , prop={'weight': 'bold'})
            plt.ylim(ylim)
            plt.title(f"{self.name:s}-{self.ff_style:s}")  # , weight='bold')
            plt.tight_layout()
            plt.savefig(figname)

            if save:
                if pxrd:
                    header = "#Generation, Population, Energy, Similarity"
                else:
                    header = "#Generation, Population, Energy"
                data_txt = self.suffix + "-data.txt"
                np.savetxt(data_txt, data1, header=header)

                if len(data2) > 0:
                    match_txt = self.suffix + "-match.txt"
                    np.savetxt(match_txt, data2, header=header)


if __name__ == "__main__":
    print("test")<|MERGE_RESOLUTION|>--- conflicted
+++ resolved
@@ -178,31 +178,9 @@
             self.parameters = None
             self.ff_opt = False
         else:
-<<<<<<< HEAD
             self.ff_parameters = ff_parameters
             self.reference_file = reference_file
             self.parameters = ForceFieldParameters(self.smiles, style=ff_style, f_coef=1.0, s_coef=1.0, ncpu=self.ncpu)
-
-            # Preload two set for FF parameters 1 for opt and 2 for refinement
-            if isinstance(self.ff_parameters, list):
-                assert len(self.ff_parameters) == 2
-                for para_file in self.ff_parameters:
-                    if not os.path.exists(para_file):
-                        raise RuntimeError("File not found", para_file)
-                params0, dic = self.parameters.load_parameters(self.ff_parameters[0])
-                if "ff_style" in dic:
-                    assert dic["ff_style"] == self.ff_style
-                # print(params0)
-                params1, dic = self.parameters.load_parameters(self.ff_parameters[1])
-                if "ff_style" in dic:
-                    assert dic["ff_style"] == self.ff_style
-                # print(params1)
-                self.prepare_chm_info(params0, params1)
-            else:
-                if os.path.exists(self.ff_parameters):
-                    print("Preload the existing FF parameters from", self.ff_parameters)
-                    params0, _ = self.parameters.load_parameters(self.ff_parameters)
-=======
             # Only call ForceFieldParameters once
             # No need to broadcast self.parameters?
             # Just broadcast atom_info should be fine
@@ -233,7 +211,6 @@
                         assert dic["ff_style"] == self.ff_style
                     # print(params1)
                     atom_info = self._prepare_chm_info(params0, params1)
->>>>>>> 338c78cd
                 else:
                     if os.path.exists(self.ff_parameters):
                         self.print("Preload the existing FF parameters from",
@@ -255,7 +232,7 @@
                 self.atom_info = self.comm.bcast(atom_info, root=0)
             else:
                 self.atom_info = atom_info
-                
+
         # Structure matcher
         if matcher is None:
             self.matcher = StructureMatcher(ltol=0.3, stol=0.3, angle_tol=5)
@@ -749,7 +726,7 @@
         else:
             folder = f"cpu0{i}"
         return folder
-	
+
     def print_matches(self, header=None, pxrd=False):
         """
         Formatted output for the matched structures with xtal rep and eng rank
