--- conflicted
+++ resolved
@@ -41,11 +41,7 @@
     with ThreadPoolExecutor(max_workers=1) as executor:
         future = executor.submit(worker, *args)
         try:
-<<<<<<< HEAD
             return future.result() #timeout=timeout)
-=======
-            return future.result(timeout=timeout)
->>>>>>> 503b38f3
         except TimeoutError:
             print(f"Timeout: Optimization took longer than {timeout} seconds.")
             return None, None, False  # Return a default value indicating a timeout
@@ -134,10 +130,6 @@
             self.comm = MPI.COMM_WORLD
             self.rank = self.comm.Get_rank()
             self.node = MPI.Get_processor_name()
-<<<<<<< HEAD
-=======
-            self.size = self.ncpu
->>>>>>> 503b38f3
         else:
             self.rank = 0
         self.size = self.ncpu
@@ -991,11 +983,7 @@
         local_args = args_lists[self.rank::self.size]
 
         # Determine the number of cores available on the node
-<<<<<<< HEAD
-        num_cores = multiprocessing.cpu_count()
-=======
         num_cores = multiprocessing.cpu_count() #// self.size
->>>>>>> 503b38f3
         print("Local optimization distribution", self.rank, num_cores)
 
         # Use multiprocessing within each MPI rank (node)
